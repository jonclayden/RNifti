/inst/doxygen/
<<<<<<< HEAD
.Rproj.user
.Rhistory
.RData
.Ruserdata
=======
/revdep
>>>>>>> 13fe605f
<|MERGE_RESOLUTION|>--- conflicted
+++ resolved
@@ -1,9 +1,6 @@
 /inst/doxygen/
-<<<<<<< HEAD
 .Rproj.user
 .Rhistory
 .RData
 .Ruserdata
-=======
-/revdep
->>>>>>> 13fe605f
+/revdep