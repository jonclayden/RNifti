--- conflicted
+++ resolved
@@ -1,11 +1,6 @@
 Package: RNifti
-<<<<<<< HEAD
-Version: 0.9.1
-Date: 2018-09-06
-=======
 Version: 0.10.0
 Date: 2018-10-19
->>>>>>> af5a433f
 Title: Fast R and C++ Access to NIfTI Images
 Authors@R: c(person("Jon","Clayden",role=c("cre","aut"),email="code@clayden.org"),
              person("Bob","Cox",role="aut"),
