--- conflicted
+++ resolved
@@ -118,10 +118,10 @@
         else
             throw std::runtime_error("Array elements must be numeric");
     }
-<<<<<<< HEAD
+
 #endif
 
-=======
+
     
     /**
      * Convert a 4x4 xform matrix to a string describing its canonical axes
@@ -150,7 +150,7 @@
         return result;
     }
     
->>>>>>> dbdc1e5c
+
 protected:
     nifti_image *image;         /**< The wrapped \c nifti_image pointer */
     bool persistent;            /**< Marker of persistence, which determines whether the nifti_image should be freed on destruction */
@@ -1314,11 +1314,11 @@
     return *this;
 }
 
-<<<<<<< HEAD
-
-
-#ifndef _NO_R__
-=======
+
+
+
+
+/*
 inline NiftiImage & NiftiImage::reorient (const std::string &orientation)
 {
     if (orientation.length() != 3)
@@ -1343,8 +1343,11 @@
     
     return reorient(codes[0], codes[1], codes[2]);
 }
-
->>>>>>> dbdc1e5c
+*/
+
+#ifndef _NO_R__
+
+
 inline NiftiImage & NiftiImage::update (const SEXP array)
 {
     Rcpp::RObject object(array);
